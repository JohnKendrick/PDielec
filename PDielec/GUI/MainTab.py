--- conflicted
+++ resolved
@@ -86,11 +86,7 @@
         self.file_le.textChanged.connect(self.on_file_le_changed)
         label = QLabel('Analyse this output file')
         label.setToolTip('Enter output file for analysis (press return)')
-<<<<<<< HEAD
         file_button = QPushButton(' File manager ')
-=======
-        file_button = QPushButton('File Manager ')
->>>>>>> 040213d7
         file_button.setToolTip('Open a file manager to choose a file for analysis')
         file_button.clicked.connect(self.on_file_button_clicked)
         file_button.resize(file_button.sizeHint())
@@ -127,11 +123,7 @@
         self.resultsfile_le.textChanged.connect(self.on_resultsfile_le_changed)
         label = QLabel('Excel spread sheet')
         label.setToolTip('Provide the name of an .xlsx file if results are to be stored in a spreadsheet.\nIf specified the file will be written when the program exits.\nThe default directory is that of the QM/MM output file which has been read in.')
-<<<<<<< HEAD
         excel_button = QPushButton(' Save results ')
-=======
-        excel_button = QPushButton('Save results ')
->>>>>>> 040213d7
         excel_button.setToolTip('Save the results of calculation to the excel spreadsheet specified')
         excel_button.clicked.connect(self.on_excel_button_clicked)
         excel_button.resize(excel_button.sizeHint())
